FROM loat-docker:latest
LABEL author="Florian Frohn"

<<<<<<< HEAD
RUN xbps-install -yS qtcreator xauth mesa gdb clang clang-tools-extra

ARG TOKEN
=======
RUN xbps-install -yS qtcreator xauth mesa gdb clang-tools-extra
>>>>>>> 2f195af4

ARG TOKEN
RUN xauth add $TOKEN

CMD ["/usr/bin/qtcreator", "-settingspath", "/LoAT/", "-notour", "/LoAT/CMakeLists.txt"]<|MERGE_RESOLUTION|>--- conflicted
+++ resolved
@@ -1,13 +1,7 @@
 FROM loat-docker:latest
 LABEL author="Florian Frohn"
 
-<<<<<<< HEAD
-RUN xbps-install -yS qtcreator xauth mesa gdb clang clang-tools-extra
-
-ARG TOKEN
-=======
 RUN xbps-install -yS qtcreator xauth mesa gdb clang-tools-extra
->>>>>>> 2f195af4
 
 ARG TOKEN
 RUN xauth add $TOKEN
