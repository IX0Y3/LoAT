--- conflicted
+++ resolved
@@ -9,93 +9,6 @@
 class CVC5 : public Smt {
 
 public:
-<<<<<<< HEAD
-    CVC5(): solver(), ctx(solver) {
-        solver.setOption("seed", std::to_string(seed));
-        solver.setLogic("QF_NIRAT");
-    }
-
-    void add(const BExpr<Th...> e) override {
-        solver.assertFormula(ExprToSmt<cvc5::Term, Th...>::convert(e, ctx));
-        solver.assertFormula(ctx.clearRefinement());
-    }
-
-    void push() override {
-        solver.push();
-    }
-
-    void pop() override {
-        solver.pop();
-    }
-
-    SmtResult check() override {
-        const auto res {solver.checkSat()};
-        if (res.isSat()) {
-            return Sat;
-        } else if (res.isUnsat()) {
-            return Unsat;
-        } else {
-            return Unknown;
-        }
-    }
-
-    Model<Th...> model(const std::optional<const VarSet> &vars = {}) override {
-        Model<Th...> res;
-        const auto add = [&res, this](const auto &x, const auto &y) {
-            if constexpr ((std::is_same_v<IntTheory, Th> || ...)) {
-                if (std::holds_alternative<NumVar>(x)) {
-                    NumVar var = std::get<NumVar>(x);
-                    Num val = getRealFromModel(y);
-                    res.template put<IntTheory>(var, val);
-                    return;
-                }
-            }
-            if constexpr ((std::is_same_v<BoolTheory, Th> || ...)) {
-                if (std::holds_alternative<BoolVar>(x)) {
-                    BoolVar var = std::get<BoolVar>(x);
-                    res.template put<BoolTheory>(var, this->solver.getValue(y).getBooleanValue());
-                    return;
-                }
-            }
-            throw std::logic_error("unknown variable type");
-        };
-        const auto map = ctx.getSymbolMap();
-        if (vars) {
-            for (const auto &x: *vars) {
-                const auto res {map.get(x)};
-                if (res) {
-                    add(x, *res);
-                }
-            }
-        } else {
-            for (const auto &[x, y]: map) {
-                add(x, y);
-            }
-        }
-        return res;
-    }
-
-    void enableModels() override {
-        solver.setOption("produce-models", "true");
-    }
-
-    void resetSolver() override {
-        solver.resetAssertions();
-    }
-
-    ~CVC5() override {}
-
-    std::ostream& print(std::ostream& os) const override {
-        for (const auto &t: solver.getAssertions()) {
-            os << t << std::endl;
-        }
-        return os;
-    }
-
-    void randomize(unsigned seed) override {
-        // TODO
-    }
-=======
 
     CVC5();
     void add(const Bools::Expr e) override;
@@ -108,32 +21,13 @@
     ~CVC5() override;
     std::ostream& print(std::ostream& os) const override;
     void randomize(unsigned seed) override;
->>>>>>> a31dc03c
 
 private:
     cvc5::Solver solver;
     CVC5Context ctx;
     unsigned seed = 42u;
 
-<<<<<<< HEAD
-    Num getRealFromModel(const cvc5::Term &symbol) {
-        const auto val {solver.getValue(symbol)};
-        if (val.isIntegerValue()) {
-            return Num(val.getIntegerValue().c_str());
-        } else if (val.isRealValue()) {
-            if (val.isReal64Value()) {
-                const auto [num, denom] {val.getReal64Value()};
-                return Num(num) / Num(denom);
-            } else {
-                throw std::overflow_error((std::stringstream() << "overflow in CVC5::getRealFromModel: " << val).str());
-            }
-        } else {
-            throw std::logic_error((std::stringstream() << "CVC5::getRealFromModel: tried to convert " << val << " to real").str());
-        }
-    }
-=======
     Rational getRealFromModel(const cvc5::Term &symbol);
     void updateParams();
->>>>>>> a31dc03c
 
 };