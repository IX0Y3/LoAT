#pragma once

#include "smtcontext.hpp"

#include <cvc5/cvc5.h>


class CVC5Context : public SmtContext<cvc5::Term> {

public:
    CVC5Context(cvc5::Solver& ctx);
    ~CVC5Context() override;
<<<<<<< HEAD
    cvc5::Term getInt(Num val) override;
    cvc5::Term getReal(Num num, Num denom) override;
=======
    cvc5::Term getInt(const Int &val) override;
    cvc5::Term getReal(const Int &num, const Int &denom) override;
>>>>>>> a31dc03c
    cvc5::Term pow(const cvc5::Term &base, const cvc5::Term &exp) override;
    cvc5::Term plus(const cvc5::Term &x, const cvc5::Term &y) override;
    cvc5::Term times(const cvc5::Term &x, const cvc5::Term &y) override;
    cvc5::Term eq(const cvc5::Term &x, const cvc5::Term &y) override;
    cvc5::Term lt(const cvc5::Term &x, const cvc5::Term &y) override;
    cvc5::Term le(const cvc5::Term &x, const cvc5::Term &y) override;
    cvc5::Term gt(const cvc5::Term &x, const cvc5::Term &y) override;
    cvc5::Term ge(const cvc5::Term &x, const cvc5::Term &y) override;
    cvc5::Term neq(const cvc5::Term &x, const cvc5::Term &y) override;
    cvc5::Term bAnd(const cvc5::Term &x, const cvc5::Term &y) override;
    cvc5::Term bOr(const cvc5::Term &x, const cvc5::Term &y) override;
    cvc5::Term bTrue() const override;
    cvc5::Term bFalse() const override;
    cvc5::Term negate(const cvc5::Term &x) override;

    bool isTrue(const cvc5::Term &e) const override;
    bool isFalse(const cvc5::Term &e) const override;
    bool isNot(const cvc5::Term &e) const override;
    std::vector<cvc5::Term> getChildren(const cvc5::Term &e) const override;
    bool isAnd(const cvc5::Term &e) const override;
    bool isAdd(const cvc5::Term &e) const override;
    bool isMul(const cvc5::Term &e) const override;
    bool isPow(const cvc5::Term &e) const override;
    bool isVar(const cvc5::Term &e) const override;
    bool isRationalConstant(const cvc5::Term &e) const override;
    bool isInt(const cvc5::Term &e) const override;
<<<<<<< HEAD
    Num toInt(const cvc5::Term &e) const override;
=======
    Int toInt(const cvc5::Term &e) const override;
>>>>>>> a31dc03c
    cvc5::Term lhs(const cvc5::Term &e) const override;
    cvc5::Term rhs(const cvc5::Term &e) const override;

    void printStderr(const cvc5::Term &e) const override;

    cvc5::Term clearRefinement();

private:

    cvc5::Solver &ctx;
    cvc5::Term buildVar(const Var &var) override;
    cvc5::Term refinement;

};<|MERGE_RESOLUTION|>--- conflicted
+++ resolved
@@ -10,13 +10,8 @@
 public:
     CVC5Context(cvc5::Solver& ctx);
     ~CVC5Context() override;
-<<<<<<< HEAD
-    cvc5::Term getInt(Num val) override;
-    cvc5::Term getReal(Num num, Num denom) override;
-=======
     cvc5::Term getInt(const Int &val) override;
     cvc5::Term getReal(const Int &num, const Int &denom) override;
->>>>>>> a31dc03c
     cvc5::Term pow(const cvc5::Term &base, const cvc5::Term &exp) override;
     cvc5::Term plus(const cvc5::Term &x, const cvc5::Term &y) override;
     cvc5::Term times(const cvc5::Term &x, const cvc5::Term &y) override;
@@ -43,11 +38,7 @@
     bool isVar(const cvc5::Term &e) const override;
     bool isRationalConstant(const cvc5::Term &e) const override;
     bool isInt(const cvc5::Term &e) const override;
-<<<<<<< HEAD
-    Num toInt(const cvc5::Term &e) const override;
-=======
     Int toInt(const cvc5::Term &e) const override;
->>>>>>> a31dc03c
     cvc5::Term lhs(const cvc5::Term &e) const override;
     cvc5::Term rhs(const cvc5::Term &e) const override;
 
