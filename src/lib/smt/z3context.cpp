--- conflicted
+++ resolved
@@ -37,21 +37,12 @@
         }, var);
 }
 
-<<<<<<< HEAD
-z3::expr Z3Context::getInt(Num val) {
-    return ctx.int_val(to_string(val).c_str());
-}
-
-z3::expr Z3Context::getReal(Num num, Num denom) {
-    return ctx.real_val((to_string(num) + " / " + to_string(denom)).c_str());
-=======
 z3::expr Z3Context::getInt(const Int &val) {
     return ctx.int_val(val.str().c_str());
 }
 
 z3::expr Z3Context::getReal(const Int &num, const Int &denom) {
     return ctx.real_val((num.str() + " / " + denom.str()).c_str());
->>>>>>> a31dc03c
 }
 
 z3::expr Z3Context::pow(const z3::expr &base, const z3::expr &exp) {
@@ -159,13 +150,8 @@
     return e.is_numeral() && e.is_int();
 }
 
-<<<<<<< HEAD
-Num Z3Context::toInt(const z3::expr &e) const {
-    return Num{e.to_string().c_str()};
-=======
 Int Z3Context::toInt(const z3::expr &e) const {
     return Int{e.to_string().c_str()};
->>>>>>> a31dc03c
 }
 
 z3::expr Z3Context::lhs(const z3::expr &e) const {
