--- conflicted
+++ resolved
@@ -189,15 +189,9 @@
         solver->add(bools::mkLit(theory::negate(lit)));
         if (solver->check() == Unsat) {
             success = true;
-<<<<<<< HEAD
-            auto g {expr::subs(lit, closed->closed_form)->subs(Subs::build<IntTheory>(config.n, Expr(config.n)-1))};
-            if (closed->prefix > 0) {
-                g = g & lit;
-=======
             auto g {Subs::build<Arith>(config.n, config.n->toExpr() - arith::mkConst(1))(closed->closed_form(lit))};
             if (closed->prefix > 0) {
                 g = g && bools::mkLit(lit);
->>>>>>> a31dc03c
             }
             res.formula.push_back(g);
             res.proof.newline();
