#pragma once

#include "itheory.hpp"
#include "thset.hpp"

namespace theory {

template <ITheory... Th>
class Subs {

    using TheTheory = Theory<Th...>;
    using VS = VarSet<Th...>;
    using Var = typename TheTheory::Var;
    using Lit = typename TheTheory::Lit;
    using It = typename TheTheory::Iterator;
    using Expr = typename TheTheory::Expression;

    typename TheTheory::Subs t;
    static const size_t variant_size = std::variant_size_v<Expr>;

public:

    using Pair = typename TheTheory::Pair;

    class Iterator {

        template <size_t I = 0>
        inline It beginImpl(size_t i) const {
            if constexpr (I < variant_size) {
                if (I == i) {
                    return It(std::get<I>(subs.t).begin());;
                } else {
                    return beginImpl<I + 1>(i);
                }
            } else {
                throw std::invalid_argument("i too large");
            }
        }

        It begin(size_t i) const {
            return beginImpl(i);
        }

        template <size_t I = 0>
        inline It endImpl(size_t i) const {
            if constexpr (I < variant_size) {
                if (I == i) {
                    return It(std::get<I>(subs.t).end());;
                } else {
                    return endImpl<I + 1>(i);
                }
            } else {
                throw std::invalid_argument("i too large");
            }
        }

        It end(size_t i) const {
            return endImpl(i);
        }

        template <size_t I = 0>
        inline Pair getCurrentImpl() const {
            if constexpr (I < variant_size) {
                if (ptr.index() == I) {
                    return Pair(*std::get<I>(ptr));
                }
                return getCurrentImpl<I+1>();
            }
            throw std::invalid_argument("unknown index");
        }

        Pair getCurrent() const {
            return getCurrentImpl<0>();
        }

    public:

        using iterator_category = std::input_iterator_tag;
        using difference_type   = std::ptrdiff_t;
        using value_type        = Pair;
        using pointer           = const value_type*;
        using reference         = const value_type&;

        Iterator(const Subs &subs, const It &ptr) : subs(subs), ptr(ptr) {}

        reference operator*() {
            current = getCurrent();
            return *current;
        }

        pointer operator->() {
            current = getCurrent();
            return &(*current);
        }

        template <size_t I = 0>
        inline void incrementImpl() {
            if constexpr (I < variant_size) {
                if (ptr.index() == I) {
                    std::get<I>(ptr)++;
                } else {
                    incrementImpl<I+1>();
                }
            } else {
                throw std::logic_error("unknown index");
            }
        }

        void increment() {
            incrementImpl<0>();
        }

        // Prefix increment
        Iterator& operator++() {
            increment();
            while (ptr.index() + 1 < variant_size && ptr == end(ptr.index())) {
                ptr = begin(ptr.index() + 1);
            }
            return *this;
        }

        // Postfix increment
        Iterator operator++(int) {
            Iterator tmp = *this;
            ++(*this);
            return tmp;
        }

        friend bool operator== (const Iterator& a, const Iterator& b) {
            return a.ptr == b.ptr;
        };

    private:

        const Subs &subs;
        It ptr;
        std::optional<Pair> current;

    };

    Iterator end() const {
        return Iterator(*this, std::get<variant_size - 1>(t).end());
    }

private:

    template <size_t I = 0>
    inline Iterator beginImpl() const {
        if constexpr (I < variant_size) {
            const auto& x = std::get<I>(t);
            if (x.empty()) {
                return beginImpl<I+1>();
            } else {
                return Iterator(*this, x.begin());
            }
        } else {
            return end();
        }
    }

public:

    Iterator begin() const {
        return beginImpl();
    }

private:

    template<std::size_t I = 0>
    inline void projectImpl(Subs& res, const VS &vars) const {
        if constexpr (I < sizeof...(Th)) {
            std::get<I>(res.t) = std::get<I>(t).project(vars.template get<I>());
            projectImpl<I+1>(res, vars);
        }
    }

public:

    Subs project(const VS &vars) const {
        Subs res;
        projectImpl(res, vars);
        return Subs(res);
    }

private:

    template<std::size_t I = 0>
    inline void setminusImpl(Subs& res, const VS &vars) const {
        if constexpr (I < sizeof...(Th)) {
            std::get<I>(res.t) = std::get<I>(t).setminus(vars.template get<I>());
            setminusImpl<I+1>(res, vars);
        }
    }

public:

    Subs setminus(const VS &vars) const {
        Subs res;
        setminusImpl(res, vars);
<<<<<<< HEAD
        return Subs(res);
=======
        return res;
>>>>>>> 2e322c0d
    }

private:

    template<std::size_t I = 0>
    inline void putImpl(const Pair &p) {
        if constexpr (I < sizeof...(Th)) {
            if (p.index() == I) {
                const auto &[x,y] = std::get<I>(p);
                std::get<I>(t).put(x, y);
            } else {
                putImpl<I+1>(p);
            }
        }
    }

public:

    void put(const Pair &p) {
        putImpl(p);
    }

private:

    template<std::size_t I = 0>
    inline void putImpl(const Var &x, const Expr &y) {
        if constexpr (I < sizeof...(Th)) {
            if (x.index() == I) {
                std::get<I>(t).put(std::get<I>(x), std::get<I>(y));
            } else {
                putImpl<I+1>(x, y);
            }
        }
    }

public:

    void put(const Var &x, const Expr &y) {
        putImpl(x, y);
    }

    template <ITheory T>
    void put(const typename T::Var &var, const typename T::Expression &expr) {
        std::get<typename T::Subs>(t).put(var, expr);
    }

    Subs(){}

    Subs(Pair &p) {
        put(p);
    }

    template<ITheory T>
    static Subs build(const typename T::Var var, const typename T::Expression expr) {
        Subs subs;
        subs.put<T>(var, expr);
        return subs;
    }

    Subs(typename Th::Subs... subs): t(subs...) {}

    template <ITheory T>
    static Subs build(typename T::Subs subs) {
        Subs res;
        res.get<T>() = subs;
        return res;
    }

private:

    template<std::size_t I = 0>
    inline void domainImpl(VS &res) const {
        if constexpr (I < sizeof...(Th)) {
            res.template get<I>() = std::get<I>(t).domain();
            domainImpl<I+1>(res);
        }
    }

public:

    VS domain() const {
        VS res;
        domainImpl(res);
        return res;
    }

private:

    template<std::size_t I = 0>
    inline Expr getImpl(const Var &var) const {
        if constexpr (I >= sizeof...(Th)) {
            throw std::invalid_argument("variable not found");
        } else if (var.index() == I) {
            return std::get<I>(t).get(std::get<I>(var));
        } else {
            return getImpl<I+1>(var);
        }
    }

public:

    Expr get(const Var &var) const {
        return getImpl(var);
    }

    template <ITheory T>
    typename T::Expression get(const typename T::Var &var) const {
        return std::get<typename T::Subs>(t).get(var);
    }

private:

    template<std::size_t I = 0>
    inline void uniteImpl(const Subs &that, Subs &res) const {
        if constexpr (I < sizeof...(Th)) {
            std::get<I>(res.t) = std::get<I>(t).unite(std::get<I>(that.t));
            uniteImpl<I+1>(that, res);
        }
    }

public:

    Subs unite(const Subs &that) const {
        Subs res;
        uniteImpl(that, res);
        return res;
    }

private:

    template<std::size_t I = 0>
    inline bool changesImpl(const Var &x) const {
        if constexpr (I < sizeof...(Th)) {
            if (x.index() == I) {
                return std::get<I>(t).changes(std::get<I>(x));
            } else {
                return changesImpl<I+1>(x);
            }
        } else {
            return false;
        }
    }

public:

    bool changes(const Var &x) const {
        return changesImpl(x);
    }

private:

    template<std::size_t I = 0>
    inline void eraseImpl(const Var &x) {
        if constexpr (I < sizeof...(Th)) {
            if (x.index() == I) {
                std::get<I>(t).erase(std::get<I>(x));
            } else {
                eraseImpl<I+1>(x);
            }
        }
    }

public:

    void erase(const Var &x) {
        eraseImpl(x);
    }

private:

    template<std::size_t I = 0>
    inline void eraseImpl(const VarSet<Th...> &xs) {
        if constexpr (I < sizeof...(Th)) {
            auto &s = std::get<I>(t);
            for (const auto &x: xs.template get<I>()) {
                s.erase(x);
            }
            eraseImpl<I+1>(xs);
        }
    }

public:

    void erase(const VarSet<Th...> &xs) {
        eraseImpl(xs);
    }

private:

    template<std::size_t I = 0>
    inline void printImpl(std::ostream &s) const {
        if constexpr (I < sizeof...(Th)) {
            s << std::get<I>(t);
            if constexpr (I + 1 < variant_size) {
                s << " u ";
                printImpl<I+1>(s);
            }
        }
    }

public:

    void print(std::ostream &s) const {
        printImpl(s);
    }

private:

    template<std::size_t I = 0>
    inline Iterator findImpl(const Var &var) const {
        if constexpr (I < sizeof...(Th)) {
            if (var.index() == I) {
                const auto &subs = std::get<I>(t);
                const auto &it = subs.find(std::get<I>(var));
                if (it == subs.end()) {
                    return end();
                } else {
                    return Iterator(*this, it);
                }
            } else {
                return findImpl<I+1>(var);
            }
        } else {
            return end();
        }
    }

public:

    Iterator find(const Var &var) const {
        return findImpl(var);
    }

    bool contains(const Var &var) const {
        return find(var) != end();
    }

    size_t size() const {
        return std::apply([](const auto&... x){return (0 + ... + x.size());}, t);
    }

    bool empty() const {
        return std::apply([](const auto&... x){return (true && ... && x.empty());}, t);
    }

    bool isLinear() const {
        return std::apply([](const auto&... x){return (true && ... && x.isLinear());}, t);
    }

    bool isPoly() const {
        return std::apply([](const auto&... x){return (true && ... && x.isPoly());}, t);
    }

    auto operator<=>(const Subs &that) const = default;

    template <ITheory T>
    typename T::Subs& get() {
        return std::get<typename T::Subs>(t);
    }

    template <ITheory T>
    const typename T::Subs& get() const {
        return std::get<typename T::Subs>(t);
    }

    template <size_t I>
    std::tuple_element_t<I, decltype(t)>& get() {
        return std::get<I>(t);
    }

    template <size_t I>
    const std::tuple_element_t<I, decltype(t)>& get() const {
        return std::get<I>(t);
    }

    static Subs Empty;

};

template <ITheory... Th>
Subs<Th...> Subs<Th...>::Empty = Subs<Th...>();

}<|MERGE_RESOLUTION|>--- conflicted
+++ resolved
@@ -197,11 +197,7 @@
     Subs setminus(const VS &vars) const {
         Subs res;
         setminusImpl(res, vars);
-<<<<<<< HEAD
-        return Subs(res);
-=======
         return res;
->>>>>>> 2e322c0d
     }
 
 private:
