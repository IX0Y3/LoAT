--- conflicted
+++ resolved
@@ -629,28 +629,6 @@
             if (it != end()) {
                 res.put(it->first, it->second);
             }
-<<<<<<< HEAD
-        }
-    }
-    return res;
-}
-
-ExprSubs ExprSubs::setminus(const std::set<NumVar> &vars) const {
-    ExprSubs res;
-    if (size() < vars.size()) {
-        for (const auto &p: *this) {
-            if (vars.find(p.first) == vars.end()) {
-                res.put(p.first, p.second);
-            }
-        }
-    } else {
-        for (const auto &x: vars) {
-            const auto it {find(x)};
-            if (it == end()) {
-                res.put(it->first, it->second);
-            }
-=======
->>>>>>> 2e322c0d
         }
     }
     return res;
