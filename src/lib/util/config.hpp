--- conflicted
+++ resolved
@@ -4,72 +4,30 @@
 #include <vector>
 #include <ostream>
 
-namespace Config
-{
+namespace Config {
 
-    namespace Output
-    {
+    namespace Output {
         extern bool PrintDependencyGraph;
     }
 
-    namespace Input
-    {
-        enum Format
-        {
-            Koat,
-            Its,
-            Horn
-        };
+    namespace Input {
+        enum Format {Koat, Its, Horn};
         extern Format format;
     }
 
     // Asymptotic complexity computation using limit problems
-    namespace Limit
-    {
+    namespace Limit {
         extern const unsigned int ProblemDiscardSize;
         extern const unsigned Timeout;
     }
 
     // Main algorithm
-    namespace Analysis
-    {
+    namespace Analysis {
 
-<<<<<<< HEAD
-        enum Mode
-        {
-            Complexity,
-            Termination,
-            Safety
-        };
-        enum Engine
-        {
-            ADCL,
-            BMC,
-            ABMC,
-            TRL,
-            KIND,
-            ADCLSAT
-        };
-        enum SmtSolver
-        {
-            Z3,
-            CVC5,
-            Swine,
-            Yices,
-            Heuristic
-        };
-        enum Direction
-        {
-            Forward,
-            Backward,
-            Interleaved
-        };
-=======
         enum Mode { Complexity, Termination, RelativeTermination, Safety };
         enum Engine { ADCL, BMC, ABMC, TRL, KIND, ADCLSAT };
         enum SmtSolver { Z3, CVC5, Swine, Yices, Heuristic };
         enum Direction {Forward, Backward, Interleaved};
->>>>>>> 00a55a6a
         extern Mode mode;
         extern std::vector<Mode> modes;
         extern Direction dir;
@@ -92,24 +50,6 @@
 
     }
 
-<<<<<<< HEAD
-    struct TRPConfig
-    {
-        enum MbpKind
-        {
-            LowerIntMbp,
-            UpperIntMbp,
-            IntMbp,
-            RealMbp,
-            RealQe
-        };
-        MbpKind mbpKind{IntMbp};
-        bool recurrent_cycles{false};
-        bool recurrent_exps{true};
-        bool recurrent_pseudo_divs{true};
-        bool recurrent_pseudo_bounds{true};
-        bool recurrent_bounds{true};
-=======
     struct TRPConfig {
         enum MbpKind {LowerIntMbp, UpperIntMbp, IntMbp, RealMbp, RealQe};
         MbpKind mbpKind {LowerIntMbp};
@@ -118,13 +58,11 @@
         bool recurrent_pseudo_divs {true};
         bool recurrent_pseudo_bounds {true};
         bool recurrent_bounds {true};
->>>>>>> 00a55a6a
     };
 
     extern TRPConfig trp;
 
-    namespace ABMC
-    {
+    namespace ABMC {
         extern bool blocking_clauses;
     }
 
