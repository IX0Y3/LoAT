--- conflicted
+++ resolved
@@ -538,13 +538,9 @@
     }
     AccelConfig config;
     config.allowDisjunctions = false;
-<<<<<<< HEAD
-    acceleration::Result accel_res = LoopAcceleration::accelerate(chcs, res->toLinear(), Complexity::Const, config);
-=======
     config.approx = OverApprox;
     // ---
-    acceleration::Result accel_res = LoopAcceleration::accelerate(chcs, res->toLinear(), -1, Complexity::Const, config);
->>>>>>> c9dd118f
+    acceleration::Result accel_res = LoopAcceleration::accelerate(chcs, res->toLinear(), Complexity::Const, config);
     if (accel_res.rule) {
         // acceleration succeeded, simplify the result
         const auto simplified = Preprocess::simplifyRule(chcs, *accel_res.rule, true);
