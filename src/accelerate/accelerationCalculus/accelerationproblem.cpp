#include "accelerationproblem.hpp"
#include "../../accelerate/recurrence/recurrence.hpp"
#include "../../smt/smtfactory.hpp"
#include "../../util/relevantvariables.hpp"

AccelerationProblem::AccelerationProblem(
        const BoolExpr guard,
        const Subs &up,
        option<const Subs&> closed,
        const Expr &cost,
        const Expr &iteratedCost,
        const Var &n,
        const unsigned int validityBound,
        ITSProblem &its): todo(guard->lits()), up(up), closed(closed), cost(cost), iteratedCost(iteratedCost), n(n), guard(guard), validityBound(validityBound), its(its) {
    std::vector<Subs> subs = closed.map([&up](auto const &closed){return std::vector<Subs>{up, closed};}).get_value_or({up});
    Smt::Logic logic = Smt::chooseLogic<RelSet, Subs>({todo}, subs);
    this->solver = SmtFactory::modelBuildingSolver(logic, its);
    this->solver->add(guard);
    this->isConjunction = guard->isConjunction();
    this->proof.append(std::stringstream() << "accelerating " << guard << " wrt. " << up);
}

option<AccelerationProblem> AccelerationProblem::init(const LinearRule &r, ITSProblem &its) {
    const Var &n = its.addFreshTemporaryVariable("n");
    const option<Recurrence::Result> &res = Recurrence::iterateRule(its, r, n);
    if (res) {
        return {AccelerationProblem(
                        r.getGuard()->toG(),
                        r.getUpdate(),
                        option<const Subs&>(res->update),
                        r.getCost(),
                        res->cost,
                        n,
                        res->validityBound,
                        its)};
    } else {
        return {AccelerationProblem(
                        r.getGuard()->toG(),
                        r.getUpdate(),
                        option<const Subs&>(),
                        r.getCost(),
                        r.getCost(),
                        n,
                        0,
                        its)};
    }
}

AccelerationProblem AccelerationProblem::initForRecurrentSet(const LinearRule &r, ITSProblem &its) {
    return AccelerationProblem(
                r.getGuard()->toG(),
                r.getUpdate(),
                option<const Subs&>(),
                r.getCost(),
                r.getCost(),
                its.addFreshTemporaryVariable("n"),
                0,
                its);
}

RelSet AccelerationProblem::findConsistentSubset(BoolExpr e) const {
    if (isConjunction) {
        return todo;
    }
    solver->push();
    solver->add(e);
    Smt::Result sat = solver->check();
    RelSet res;
    if (sat == Smt::Sat) {
        const Subs &model = solver->model().toSubs();
        for (const Rel &rel: todo) {
            if (rel.subs(model).isTriviallyTrue()) {
                res.insert(rel);
            }
        }
    }
    solver->pop();
    return res;
}

option<unsigned int> AccelerationProblem::store(const Rel &rel, const RelSet &deps, const BoolExpr formula, bool nonterm) {
    if (res.count(rel) == 0) {
        res[rel] = std::vector<Entry>();
    }
    res[rel].push_back({deps, formula, nonterm});
    return res[rel].size() - 1;
}

option<AccelerationProblem::Entry> AccelerationProblem::depsWellFounded(const Rel& rel, bool nontermOnly, RelSet seen) const {
    if (seen.find(rel) != seen.end()) {
        return {};
    }
    seen.insert(rel);
    const auto& it = res.find(rel);
    if (it == res.end()) {
        return {};
    }
    for (const Entry& e: it->second) {
        if (nontermOnly && !e.nonterm) continue;
        bool success = true;
        for (const auto& dep: e.dependencies) {
            if (!depsWellFounded(dep, nontermOnly, seen)) {
                success = false;
                break;
            }
        }
        if (success) {
            return {e};
        }
    }
    return {};
}

bool AccelerationProblem::monotonicity(const Rel &rel) {
    if (closed) {
        if (depsWellFounded(rel)) {
            return false;
        }
        const Rel updated = rel.subs(up);
        const Rel newCond = rel.subs(closed.get()).subs(Subs(n, n-1));
        RelSet premise = findConsistentSubset(guard & rel & updated & newCond & (n >= validityBound));
        if (!premise.empty()) {
            BoolExprSet assumptions;
            BoolExprSet deps;
            premise.erase(rel);
            premise.erase(updated);
            for (const Rel &p: premise) {
                const BoolExpr lit = buildLit(p);
                assumptions.insert(lit);
                deps.insert(lit);
            }
            assumptions.insert(buildLit(updated));
            assumptions.insert(buildLit(!rel));
            const BoolExprSet &unsatCore = Smt::unsatCore(assumptions, its);
            if (!unsatCore.empty()) {
                RelSet dependencies;
                for (const BoolExpr &e: unsatCore) {
                    if (deps.count(e) > 0) {
                        const RelSet &lit = e->lits();
                        assert(lit.size() == 1);
                        dependencies.insert(*lit.begin());
                    }
                }
                const BoolExpr newGuard = buildAnd(dependencies) & newCond;
                if (Smt::check(newGuard & (n >= validityBound), its) == Smt::Sat) {
                    option<unsigned int> idx = store(rel, dependencies, newGuard);
                    if (idx) {
                        std::stringstream ss;
                        ss << rel << " [" << idx.get() << "]: montonic decrease yields " << newGuard;
                        if (!dependencies.empty()) {
                            ss << ", dependencies:";
                            for (const Rel &rel: dependencies) {
                                ss << " " << rel;
                            }
                        }
                        proof.newline();
                        proof.append(ss);
                        return true;
                    }
                }
            }
        }
    }
    return false;
}

bool AccelerationProblem::recurrence(const Rel &rel) {
    const Rel updated = rel.subs(up);
    RelSet premise = findConsistentSubset(guard & rel & updated);
    if (!premise.empty()) {
        BoolExprSet deps;
        BoolExprSet assumptions;
        premise.erase(rel);
        premise.erase(updated);
        for (const Rel &p: premise) {
            const BoolExpr b = buildLit(p);
            assumptions.insert(b);
            deps.insert(b);
        }
        assumptions.insert(buildLit(rel));
        assumptions.insert(buildLit(!updated));
        BoolExprSet unsatCore = Smt::unsatCore(assumptions, its);
        if (!unsatCore.empty()) {
            RelSet dependencies;
            for (const BoolExpr &e: unsatCore) {
                if (deps.count(e) > 0) {
                    const RelSet &lit = e->lits();
                    assert(lit.size() == 1);
                    dependencies.insert(*lit.begin());
                }
            }
            dependencies.erase(rel);
            const BoolExpr newGuard = buildAnd(dependencies) & rel;
            option<unsigned int> idx = store(rel, dependencies, newGuard, true);
            if (idx) {
                std::stringstream ss;
                ss << rel << " [" << idx.get() << "]: monotonic increase yields " << newGuard;
                if (!dependencies.empty()) {
                    ss << ", dependencies:";
                    for (const Rel &rel: dependencies) {
                        ss << " " << rel;
                    }
                }
                proof.newline();
                proof.append(ss);
                return true;
            }
        }
    }
    return false;
}

bool AccelerationProblem::eventualWeakDecrease(const Rel &rel) {
    if (closed) {
        if (depsWellFounded(rel)) {
             return false;
        }
        const Expr updated = rel.lhs().subs(up);
        const Rel dec = rel.lhs() >= updated;
        const Rel inc = updated < updated.subs(up);
        const Rel newCond = rel.subs(closed.get()).subs(Subs(n, n-1));
        RelSet premise = findConsistentSubset(guard & dec & !inc & rel & newCond & (n >= validityBound));
        if (!premise.empty()) {
            BoolExprSet assumptions;
            BoolExprSet deps;
            premise.erase(rel);
            premise.erase(dec);
            premise.erase(!inc);
            for (const Rel &p: premise) {
                const BoolExpr lit = buildLit(p);
                assumptions.insert(lit);
                deps.insert(lit);
            }
            assumptions.insert(buildLit(dec));
            assumptions.insert(buildLit(inc));
            BoolExprSet unsatCore = Smt::unsatCore(assumptions, its);
            if (!unsatCore.empty()) {
                RelSet dependencies;
                for (const BoolExpr &e: unsatCore) {
                    if (deps.count(e) > 0) {
                        const RelSet &lit = e->lits();
                        assert(lit.size() == 1);
                        dependencies.insert(*lit.begin());
                    }
                }
                const BoolExpr newGuard = buildAnd(dependencies) & rel & newCond;
                if (Smt::check(newGuard & (n >= validityBound), its) == Smt::Sat) {
                    option<unsigned int> idx = store(rel, dependencies, newGuard);
                    if (idx) {
                        std::stringstream ss;
                        ss << rel << " [" << idx.get() << "]: eventual decrease yields " << newGuard;
                        if (!dependencies.empty()) {
                            ss << ", dependencies:";
                            for (const Rel &rel: dependencies) {
                                ss << " " << rel;
                            }
                        }
                        proof.newline();
                        proof.append(ss);
                        return true;
                    }
                }
            }
        }
    }
    return false;
}

bool AccelerationProblem::eventualWeakIncrease(const Rel &rel) {
    if (depsWellFounded(rel, true)) {
        return false;
    }
    const Expr &updated = rel.lhs().subs(up);
    const Rel &inc = rel.lhs() <= updated;
    const Rel &dec = updated > updated.subs(up);
    RelSet premise = findConsistentSubset(guard & inc & !dec & rel);
    if (!premise.empty()) {
        BoolExprSet assumptions;
        BoolExprSet deps;
        premise.erase(rel);
        premise.erase(inc);
        premise.erase(!dec);
        for (const Rel &p: premise) {
            const BoolExpr lit = buildLit(p);
            assumptions.insert(lit);
            deps.insert(lit);
        }
        assumptions.insert(buildLit(dec));
        assumptions.insert(buildLit(inc));
        BoolExprSet unsatCore = Smt::unsatCore(assumptions, its);
        if (!unsatCore.empty()) {
            RelSet dependencies;
            for (const BoolExpr &e: unsatCore) {
                if (deps.count(e) > 0) {
                    const RelSet &lit = e->lits();
                    assert(lit.size() == 1);
                    dependencies.insert(*lit.begin());
                }
            }
            const BoolExpr newGuard = buildAnd(dependencies) & rel & inc;
            if (Smt::check(newGuard, its) == Smt::Sat) {
                option<unsigned int> idx = store(rel, dependencies, newGuard, true);
                if (idx) {
                    std::stringstream ss;
                    ss << rel << " [" << idx.get() << "]: eventual increase yields " << newGuard;
                    if (!dependencies.empty()) {
                        ss << ", dependencies:";
                        for (const Rel &rel: dependencies) {
                            ss << " " << rel;
                        }
                    }
                    proof.newline();
                    proof.append(ss);
                    return true;
                }
            }
        }
    }
    return false;
}

bool AccelerationProblem::fixpoint(const Rel &rel) {
    if (res.find(rel) == res.end()) {
        RelSet eqs;
        VarSet vars = util::RelevantVariables::find(rel.vars(), {up}, True);
        for (const Var& var: vars) {
            eqs.insert(Rel::buildEq(var, Expr(var).subs(up)));
        }
        BoolExpr allEq = buildAnd(eqs);
        if (Smt::check(guard & rel & allEq, its) == Smt::Sat) {
            BoolExpr newGuard = allEq & rel;
            option<unsigned int> idx = store(rel, {}, newGuard, true);
            if (idx) {
                std::stringstream ss;
                ss << rel << " [" << idx.get() << "]: fixpoint yields " << newGuard;
                proof.newline();
                proof.append(ss);
                return true;
            }
        }
    }
    return false;
}

AccelerationProblem::ReplacementMap AccelerationProblem::computeReplacementMap(bool nontermOnly) const {
    ReplacementMap res;
    res.nonterm = true;
    res.acceleratedAll = true;
    RelMap<Entry> entryMap;
    for (const Rel& rel: todo) {
        option<Entry> e = depsWellFounded(rel, nontermOnly);
        if (e) {
            entryMap[rel] = e.get();
            res.nonterm &= e->nonterm;
        } else {
            res.acceleratedAll = false;
            res.map[rel] = False;
            if (isConjunction) return res;
        }
    }
    if (!isConjunction) {
        bool changed;
        do {
            changed = false;
            for (auto e: entryMap) {
                if (res.map.find(e.first) != res.map.end()) continue;
                BoolExpr closure = e.second.formula;
                bool ready = true;
                for (auto dep: e.second.dependencies) {
                    if (res.map.find(dep) == res.map.end()) {
                        ready = false;
                        break;
                    } else {
                        closure = closure & res.map[dep];
                    }
                }
                if (ready) {
                    res.map[e.first] = closure;
                    changed = true;
                }
            }
        } while (changed);
    } else {
        for (auto e: entryMap) {
            res.map[e.first] = e.second.formula;
        }
    }
    return res;
}

std::vector<AccelerationProblem::Result> AccelerationProblem::computeRes() {
    for (const Rel& rel: todo) {
        bool res = recurrence(rel);
        res |= monotonicity(rel);
        res |= eventualWeakDecrease(rel);
        res |= eventualWeakIncrease(rel);
        res |= fixpoint(rel);
        if (!res && isConjunction) return {};
    }
    std::vector<AccelerationProblem::Result> ret;
    ReplacementMap map = computeReplacementMap(false);
    if (map.acceleratedAll || !isConjunction) {
        bool positiveCost = Config::Analysis::mode != Config::Analysis::Mode::Complexity || Smt::isImplication(guard, buildLit(cost > 0), its);
<<<<<<< HEAD
        bool nt = nonterm && positiveCost;
        BoolExpr newGuard = guard->replaceRels(map);
=======
        bool nt = map.nonterm && positiveCost;
        BoolExpr newGuard = guard->replaceRels(map.map);
>>>>>>> d101e0cc
        if (!nt) newGuard = newGuard & (n >= 0);
        if (Smt::check(newGuard, its) == Smt::Sat) {
            ret.emplace_back(newGuard, nt);
        }
        if (closed && positiveCost && !map.nonterm) {
            ReplacementMap map = computeReplacementMap(true);
            if (map.acceleratedAll || !isConjunction) {
                BoolExpr newGuard = guard->replaceRels(map.map);
                if (Smt::check(newGuard, its) == Smt::Sat) {
                    ret.emplace_back(newGuard, true);
                }
            }
        }
    }
    return ret;
}

Proof AccelerationProblem::getProof() const {
    return proof;
}

Expr AccelerationProblem::getAcceleratedCost() const {
    return iteratedCost;
}

option<Subs> AccelerationProblem::getClosedForm() const {
    return closed;
}

Var AccelerationProblem::getIterationCounter() const {
    return n;
}

unsigned int AccelerationProblem::getValidityBound() const {
    return validityBound;
}<|MERGE_RESOLUTION|>--- conflicted
+++ resolved
@@ -401,13 +401,8 @@
     ReplacementMap map = computeReplacementMap(false);
     if (map.acceleratedAll || !isConjunction) {
         bool positiveCost = Config::Analysis::mode != Config::Analysis::Mode::Complexity || Smt::isImplication(guard, buildLit(cost > 0), its);
-<<<<<<< HEAD
-        bool nt = nonterm && positiveCost;
-        BoolExpr newGuard = guard->replaceRels(map);
-=======
         bool nt = map.nonterm && positiveCost;
         BoolExpr newGuard = guard->replaceRels(map.map);
->>>>>>> d101e0cc
         if (!nt) newGuard = newGuard & (n >= 0);
         if (Smt::check(newGuard, its) == Smt::Sat) {
             ret.emplace_back(newGuard, nt);
