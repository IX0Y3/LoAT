--- conflicted
+++ resolved
@@ -13,30 +13,6 @@
         type: choice
         default: loat_sat
         options:
-<<<<<<< HEAD
-        - abmc
-        - adcl
-        - bmc
-        - til
-      mode:
-        required: true
-        type: choice
-        default: reachability
-        options:
-        - reachability
-        - non_termination
-        - complexity
-        - safety
-      format:
-        required: true
-        type: choice
-        default: horn
-        options:
-        - horn
-        - its
-        - koat
-      repo:
-=======
         - loat_sat
         - loat_unsat
         - loat_abmc_interleaved
@@ -70,7 +46,6 @@
         - t2
         - koat
       benchmarks:
->>>>>>> ab41bc67
         required: true
         type: choice
         default: chc23-lia-lin
@@ -177,9 +152,6 @@
             start=`date +%s.%N`
 
             set +e
-<<<<<<< HEAD
-            result=$(timeout ${{ inputs.timeout }} loat-static --mode ${{ inputs.mode }} --format ${{ inputs.format }} --proof-level 0 --engine ${{ inputs.engine }} "${filename}")
-=======
             if [ ${{ inputs.config }} = "loat_sat" ]; then
               output=$(timeout ${{ inputs.timeout }} solver --mode safety --format horn --engine til --direction interleaved "${filename}")
             elif [ ${{ inputs.config }} = "loat_unsat" ]; then
@@ -233,7 +205,6 @@
               output=$(timeout ${{ inputs.timeout }} solver "${filename}")
             fi
 
->>>>>>> ab41bc67
             exit_status=$?
             set -e
 
